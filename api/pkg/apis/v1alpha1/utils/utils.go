/*

	MIT License

	Copyright (c) Microsoft Corporation.

	Permission is hereby granted, free of charge, to any person obtaining a copy
	of this software and associated documentation files (the "Software"), to deal
	in the Software without restriction, including without limitation the rights
	to use, copy, modify, merge, publish, distribute, sublicense, and/or sell
	copies of the Software, and to permit persons to whom the Software is
	furnished to do so, subject to the following conditions:

	The above copyright notice and this permission notice shall be included in all
	copies or substantial portions of the Software.

	THE SOFTWARE IS PROVIDED "AS IS", WITHOUT WARRANTY OF ANY KIND, EXPRESS OR
	IMPLIED, INCLUDING BUT NOT LIMITED TO THE WARRANTIES OF MERCHANTABILITY,
	FITNESS FOR A PARTICULAR PURPOSE AND NONINFRINGEMENT. IN NO EVENT SHALL THE
	AUTHORS OR COPYRIGHT HOLDERS BE LIABLE FOR ANY CLAIM, DAMAGES OR OTHER
	LIABILITY, WHETHER IN AN ACTION OF CONTRACT, TORT OR OTHERWISE, ARISING FROM,
	OUT OF OR IN CONNECTION WITH THE SOFTWARE OR THE USE OR OTHER DEALINGS IN THE
	SOFTWARE

*/

package utils

import (
	"bytes"
	"encoding/json"
	"fmt"
	"os"
	"regexp"
	"strconv"
	"strings"

	"github.com/azure/symphony/coa/pkg/apis/v1alpha2"
	oJsonpath "github.com/oliveagle/jsonpath"
	"k8s.io/client-go/util/jsonpath"
	"sigs.k8s.io/yaml"
)

const (
	Must   = "must"
	Prefer = "prefer"
	Reject = "reject"
	Any    = "any"
)

func matchString(src string, target string) bool {
	if strings.Contains(src, "*") || strings.Contains(src, "%") {
		p := strings.ReplaceAll(src, "*", ".*")
		p = strings.ReplaceAll(p, "%", ".")
		re := regexp.MustCompile(p)
		return re.MatchString(target)
	} else {
		return src == target
	}
}

func ReadInt32(col map[string]string, key string, defaultVal int32) int32 {
	if v, ok := col[key]; ok {
		i, e := ParseValue(v)
		if e != nil {
			return defaultVal
		}
		return i.(int32)
	}
	return defaultVal
}
func GetString(col map[string]string, key string) (string, error) {
	if v, ok := col[key]; ok {
		i, e := ParseValue(v)
		if e != nil {
			return "", e
		}
		return i.(string), nil
	}
	return "", fmt.Errorf("key %s is not found", key)
}

func ReadStringFromMapCompat(col map[string]interface{}, key string, defaultVal string) string {
	if v, ok := col[key]; ok {
		i, e := ParseValue(fmt.Sprintf("%v", v))
		if e != nil {
			return defaultVal
		}
		return i.(string)
	}
	return defaultVal
}

func ReadString(col map[string]string, key string, defaultVal string) string {
	if v, ok := col[key]; ok {
		i, e := ParseValue(v)
		if e != nil {
			return defaultVal
		}
		return i.(string)
	}
	return defaultVal
}
func ReadStringWithOverrides(col1 map[string]string, col2 map[string]string, key string, defaultVal string) string {
	val := ReadString(col1, key, defaultVal)
	return ReadString(col2, key, val)
}
func MergeCollection(col1 map[string]string, col2 map[string]string) map[string]string {
	ret := make(map[string]string)
	for k, v := range col1 {
		ret[k] = v
	}
	for k, v := range col2 {
		ret[k] = v
	}
	return ret
}
func CollectStringMap(col map[string]string, prefix string) map[string]string {
	ret := make(map[string]string)
	for k := range col {
		if strings.HasPrefix(k, prefix) {
			ret[k] = ReadString(col, k, "")
		}
	}
	return ret
}

// TODO: we should get rid of this
func ParseValue(v string) (interface{}, error) { //TODO: make this a generic utiliy
	if v == "$true" {
		return true, nil
	} else if v == "$false" {
		return false, nil
	} else if strings.HasPrefix(v, "#") {
		ri, e := strconv.Atoi(v[1:])
		return int32(ri), e
	} else if strings.HasPrefix(v, "{") && strings.HasSuffix(v, "}") {
		var objmap map[string]*json.RawMessage
		e := json.Unmarshal([]byte(v), &objmap)
		return objmap, e
	} else if strings.HasPrefix(v, "[") && strings.HasSuffix(v, "]") {
		var objmap []map[string]*json.RawMessage
		e := json.Unmarshal([]byte(v), &objmap)
		return objmap, e
	} else if strings.HasPrefix(v, "$") {
		return os.Getenv(v[1:]), nil
	}
	return v, nil
}

// TODO: This should not be used anymore
func ProjectValue(val string, name string) string {
	if strings.Contains(val, "$instance()") {
		val = strings.ReplaceAll(val, "$instance()", name)
	}
	return val
}

func FormatObject(obj interface{}, isArray bool, path string, format string) ([]byte, error) {
	jData, _ := json.Marshal(obj)
	if path == "" && format == "" {
		return jData, nil
	}
	var dict interface{}
	if isArray {
		dict = make([]map[string]interface{}, 0)
	} else {
		dict = make(map[string]interface{})
	}
	json.Unmarshal(jData, &dict)
	if path != "" {
		if path == "first_embedded" {
			path = "$.spec.components[0].properties.embedded"
		}
		if isArray {
			if format == "yaml" {
				ret := make([]byte, 0)
				for i, item := range dict.([]interface{}) {
					ob, _ := oJsonpath.JsonPathLookup(item, path)
					if s, ok := ob.(string); ok {
						str, err := strconv.Unquote(strings.TrimSpace(s))
						if err != nil {
							str = strings.TrimSpace(s)
						}
						var o interface{}
						err = yaml.Unmarshal([]byte(str), &o)
						if err != nil {
							jData = []byte(s)
						} else {
							jData, _ = yaml.Marshal(o)
						}
					} else {
						jData, _ = yaml.Marshal(ob)
					}
					if i > 0 {
						ret = append(ret, []byte("---\n")...)
					}
					ret = append(ret, jData...)
				}
				jData = ret
			} else {
				ret := make([]interface{}, 0)
				for _, item := range dict.([]interface{}) {
					ob, _ := oJsonpath.JsonPathLookup(item, path)
					ret = append(ret, ob)
					jData, _ = yaml.Marshal(ob)
				}
				jData, _ = json.Marshal(ret)
			}
		} else {
			ob, _ := oJsonpath.JsonPathLookup(dict, path)
			if format == "yaml" {
				if s, ok := ob.(string); ok {
					str, err := strconv.Unquote(strings.TrimSpace(s))
					if err != nil {
						str = strings.TrimSpace(s)
					}
					var o interface{}
					err = yaml.Unmarshal([]byte(str), &o)
					if err != nil {
						jData = []byte(str)
					} else {
						jData, _ = yaml.Marshal(o)
					}
				} else {
					jData, _ = yaml.Marshal(ob)
				}
			} else {
				jData, _ = json.Marshal(ob)
			}
		}
	}
	return jData, nil
}

func toInterfaceMap(m map[string]string) map[string]interface{} {
	ret := make(map[string]interface{})
	for k, v := range m {
		ret[k] = v
	}
	return ret
}
<<<<<<< HEAD
func FormatAsString(val interface{}) string {
	switch tv := val.(type) {
	case string:
		return tv
	case int:
		return strconv.Itoa(tv)
	case int32:
		return strconv.Itoa(int(tv))
	case int64:
		return strconv.Itoa(int(tv))
	case float32:
		return strconv.FormatFloat(float64(tv), 'f', -1, 32)
	case float64:
		return strconv.FormatFloat(tv, 'f', -1, 64)
	case bool:
		return strconv.FormatBool(tv)
	case map[string]interface{}:
		ret, _ := json.Marshal(tv)
		return string(ret)
	case []interface{}:
		ret, _ := json.Marshal(tv)
		return string(ret)
	default:
		return fmt.Sprintf("%v", tv)
=======

func JsonPathQuery(obj interface{}, jsonPath string) (string, error) {
	jPath := jsonPath
	if !strings.HasPrefix(jPath, "{") {
		jPath = "{" + jsonPath + "}" // k8s.io/client-go/util/jsonpath requires JsonPath expression to be wrapped in {}
	}

	result, err := jsonPathQuery(obj, jPath)
	if err == nil {
		return result, nil
	}

	// This is a workaround for filtering by root-level attributes. In this case, we need to
	// wrap the object into an array and then query the array.
	var arr []interface{}
	switch obj.(type) {
	case []interface{}:
		// the object is already an array, so the query didn't work
		return "", v1alpha2.NewCOAError(nil, fmt.Sprintf("no matches found by JsonPath query '%s'", jsonPath), v1alpha2.InternalError)
	default:
		arr = append(arr, obj)
	}
	return jsonPathQuery(arr, jPath)
}
func jsonPathQuery(obj interface{}, jsonPath string) (string, error) {
	jpLookup := jsonpath.New("lookup")
	err := jpLookup.Parse(jsonPath)
	if err != nil {
		return "", err
	}
	var buf bytes.Buffer
	err = jpLookup.Execute(&buf, obj)
	result := buf.String()
	if err != nil {
		return "", err
	} else if len(result) == 0 {
		return "", v1alpha2.NewCOAError(nil, fmt.Sprintf("no matches found by JsonPath query '%s'", jsonPath), v1alpha2.InternalError)
	} else {
		return result, nil
>>>>>>> 669eab32
	}
}<|MERGE_RESOLUTION|>--- conflicted
+++ resolved
@@ -240,7 +240,6 @@
 	}
 	return ret
 }
-<<<<<<< HEAD
 func FormatAsString(val interface{}) string {
 	switch tv := val.(type) {
 	case string:
@@ -265,8 +264,8 @@
 		return string(ret)
 	default:
 		return fmt.Sprintf("%v", tv)
-=======
-
+	}
+}
 func JsonPathQuery(obj interface{}, jsonPath string) (string, error) {
 	jPath := jsonPath
 	if !strings.HasPrefix(jPath, "{") {
@@ -305,6 +304,5 @@
 		return "", v1alpha2.NewCOAError(nil, fmt.Sprintf("no matches found by JsonPath query '%s'", jsonPath), v1alpha2.InternalError)
 	} else {
 		return result, nil
->>>>>>> 669eab32
 	}
 }